--- conflicted
+++ resolved
@@ -196,32 +196,6 @@
     [TSDatabaseView asyncRegisterLegacyThreadInteractionsDatabaseView:self];
 
     [TSDatabaseView asyncRegisterThreadInteractionsDatabaseView:self];
-<<<<<<< HEAD
-    [TSDatabaseView asyncRegisterThreadDatabaseView:self];
-    [TSDatabaseView asyncRegisterUnreadDatabaseView:self];
-    [self asyncRegisterExtension:[TSDatabaseSecondaryIndexes registerTimeStampIndex]
-                        withName:[TSDatabaseSecondaryIndexes registerTimeStampIndexExtensionName]];
-
-    [OWSMessageReceiver asyncRegisterDatabaseExtension:self];
-    [YAPDBMessageContentJobFinder asyncRegisterDatabaseExtension:self];
-
-    [TSDatabaseView asyncRegisterUnseenDatabaseView:self];
-    [TSDatabaseView asyncRegisterThreadOutgoingMessagesDatabaseView:self];
-    [TSDatabaseView asyncRegisterThreadSpecialMessagesDatabaseView:self];
-    [TSDatabaseView asyncRegisterPerMessageExpirationMessagesDatabaseView:self];
-
-    [FullTextSearchFinder asyncRegisterDatabaseExtensionWithStorage:self];
-    [OWSIncomingMessageFinder asyncRegisterExtensionWithPrimaryStorage:self];
-    [TSDatabaseView asyncRegisterSecondaryDevicesDatabaseView:self];
-    [OWSDisappearingMessagesFinder asyncRegisterDatabaseExtensions:self];
-    [OWSFailedMessagesJob asyncRegisterDatabaseExtensionsWithPrimaryStorage:self];
-    [OWSIncompleteCallsJob asyncRegisterDatabaseExtensionsWithPrimaryStorage:self];
-    [OWSFailedAttachmentDownloadsJob asyncRegisterDatabaseExtensionsWithPrimaryStorage:self];
-    [YAPDBMediaGalleryFinder asyncRegisterDatabaseExtensionsWithPrimaryStorage:self];
-    [TSDatabaseView asyncRegisterLazyRestoreAttachmentsDatabaseView:self];
-    [YAPDBJobRecordFinderSetup asyncRegisterDatabaseExtensionObjCWithStorage:self];
-=======
->>>>>>> c83c6402
 
     [self.database
         flushExtensionRequestsWithCompletionQueue:dispatch_get_main_queue()
@@ -238,11 +212,12 @@
                                                                        registerTimeStampIndexExtensionName]];
 
                                       [OWSMessageReceiver asyncRegisterDatabaseExtension:self];
-                                      [OWSBatchMessageProcessor asyncRegisterDatabaseExtension:self];
+                                      [YAPDBMessageContentJobFinder asyncRegisterDatabaseExtension:self];
 
                                       [TSDatabaseView asyncRegisterUnseenDatabaseView:self];
                                       [TSDatabaseView asyncRegisterThreadOutgoingMessagesDatabaseView:self];
                                       [TSDatabaseView asyncRegisterThreadSpecialMessagesDatabaseView:self];
+                                      [TSDatabaseView asyncRegisterPerMessageExpirationMessagesDatabaseView:self];
 
                                       [FullTextSearchFinder asyncRegisterDatabaseExtensionWithStorage:self];
                                       [OWSIncomingMessageFinder asyncRegisterExtensionWithPrimaryStorage:self];
@@ -254,7 +229,7 @@
                                           asyncRegisterDatabaseExtensionsWithPrimaryStorage:self];
                                       [YAPDBMediaGalleryFinder asyncRegisterDatabaseExtensionsWithPrimaryStorage:self];
                                       [TSDatabaseView asyncRegisterLazyRestoreAttachmentsDatabaseView:self];
-                                      [YAPDBJobRecordFinder asyncRegisterDatabaseExtensionObjCWithStorage:self];
+                                      [YAPDBJobRecordFinderSetup asyncRegisterDatabaseExtensionObjCWithStorage:self];
 
                                       [self.database
                                           flushExtensionRequestsWithCompletionQueue:dispatch_get_global_queue(
