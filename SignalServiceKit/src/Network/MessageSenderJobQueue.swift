--- conflicted
+++ resolved
@@ -59,15 +59,9 @@
     private func add(message: OutgoingMessagePreparer, removeMessageAfterSending: Bool, transaction: SDSAnyWriteTransaction) {
         assert(AppReadiness.isAppReady() || CurrentAppContext().isRunningTests)
         do {
-<<<<<<< HEAD
             let messageRecord = try message.prepareMessage(transaction: transaction)
-            let jobRecord = try SSKMessageSenderJobRecord(message: messageRecord,
-                                                          removeMessageAfterSending: removeMessageAfterSending,
-                                                          label: self.jobRecordLabel)
+            let jobRecord = try SSKMessageSenderJobRecord(message: messageRecord, removeMessageAfterSending: false, label: self.jobRecordLabel, transaction: transaction)
             self.add(jobRecord: jobRecord, transaction: transaction)
-=======
-            jobRecord = try SSKMessageSenderJobRecord(message: message, removeMessageAfterSending: false, label: self.jobRecordLabel, transaction: transaction)
->>>>>>> 8c29611b
         } catch {
             message.unpreparedMessage.update(sendingError: error, transaction: transaction)
         }
